import logging
import os
from typing import Any, List, Optional

import numpy as np
import xarray as xr
import iris
import cartopy.crs as ccrs
import cf_units
import zarr
from tenacity import retry, stop_after_attempt, wait_exponential, retry_if_exception_type
from .exceptions import (
    DuplicatedAppendDimValue,
    ExpectedAttrsNotFound,
    DimensionMismatch,
    CheckSumMismatch,
)
from .object_store import ObjectStoreS3
from .sanity_cheks import (
    check_destination_exists,
    check_duplicates,
    check_variable_exists,
    check_data_integrity,
)

try:
    from dask.distributed import Client
    from dask.distributed import KilledWorker
except ImportError:
    logging.warning(
        "Dask is not installed. Please install it to use parallel features."
    )

retry_strategy = retry(
    stop=stop_after_attempt(3),
    wait=wait_exponential(min=1, max=10),
    retry=retry_if_exception_type((ExpectedAttrsNotFound, DimensionMismatch, CheckSumMismatch, KilledWorker)),
    reraise=True
)

def update(
    filepaths: List[str],
    bucket: str,
    store_credentials_json: str,
    variables: Optional[List[str]] = None,
    append_dim: str = "time_counter",
    object_prefix: Optional[str] = None,
    to_zarr_kwargs: Optional[dict] = None,
) -> None:
    """
    Update/replace the object store with new data.

    Parameters
    ----------
    filepaths
        List of filepaths to the datasets to be updated.
    bucket
        Name of the bucket in the object store.
    store_credentials_json
        Path to the JSON file containing the object store credentials.
    variables
        List of variables to be updated. If None, all variables will be updated, by default None.
    append_dim
        Name of the append dimension, by default "time_counter".
    object_prefix :
        Prefix to be added to the object names in the object store, by default None.
    to_zarr_kwargs
        Additional keyword arguments passed to xr.Dataset.to_zarr(), by default None.
    """
    to_zarr_kwargs = to_zarr_kwargs or {}

    obj_store = ObjectStoreS3(anon=False,
                              store_credentials_json=store_credentials_json)
    check_destination_exists(obj_store, bucket)

    for filepath in filepaths:
        logging.info("Updating using %s", filepath)
        object_prefix = _get_object_prefix(filepath, object_prefix)

        ds_filepath = xr.open_dataset(filepath)
        variables = _get_update_variables(ds_filepath, variables)

        for var in variables:
            dest = f"{bucket}/{object_prefix}/{var}.zarr"

            check_variable_exists(ds_filepath, var)
            check_destination_exists(obj_store, dest)

            mapper = obj_store.get_mapper(dest)
            ds_obj_store = xr.open_zarr(mapper)
            check_variable_exists(ds_obj_store, var)

            _update_data(ds_filepath, ds_obj_store, var, append_dim, mapper)


def send(
    filepaths: List[str],
    bucket: str,
    store_credentials_json: str,
    variables: Optional[List[str]] = None,
    send_vars_indep: bool = True,
    append_dim: str = "time_counter",
    object_prefix: Optional[str] = None,
    client: Optional[Client] = None,
    to_zarr_kwargs: Optional[dict] = None,
) -> None:
    """
    Send data to the object store.

    Parameters
    ----------
    filepaths
        List of filepaths to the datasets to be sent.
    bucket
        Name of the bucket in the object store.
    store_credentials_json
        Path to the JSON file containing the object store credentials.
    variables
        List of variables to send. If None, all variables will be sent, by default None.
    send_vars_indep
        Whether to send variables as separate objects, by default True.
    append_dim
        Name of the append dimension, by default "time_counter".
    object_prefix
        Prefix to be added to the object names in the object store, by default None.
    client
        Dask client, by default None.
    to_zarr_kwargs
        Additional keyword arguments passed to xr.Dataset.to_zarr(), by default None.
    """
    to_zarr_kwargs = to_zarr_kwargs or {}

    obj_store = ObjectStoreS3(anon=False, store_credentials_json=store_credentials_json)

    if not obj_store.exists(bucket):
        logging.info("Bucket '%s' doesn't exist. Creating...", bucket)

    for filepath in filepaths:
        logging.info("Sending %s", filepath)
        ds_filepath = xr.open_dataset(filepath, chunks="auto")

        prefix = _get_object_prefix(filepath, object_prefix)

        _send_data_to_store(
            obj_store,
            bucket,
            ds_filepath,
            prefix,
            variables,
            append_dim,
            send_vars_indep,
            client,
            to_zarr_kwargs,
        )


def _get_object_prefix(filepath: str, object_prefix: Optional[str]) -> str:
    """
    Get the object prefix from the filepath.

    Note
    ----
    Change this function if required.

    Parameters
    ----------
    filepath
        Filepath to the dataset.
    object_prefix
        Prefix to be added to the object names in the object store.

    Returns
    -------
    str
        The object prefix.
    """
    if not object_prefix:
        str_components = os.path.basename(filepath).split("_")

        if str_components[2] == "grid":
            object_prefix = str_components[3] + str_components[1]
        else:
            object_prefix = str_components[2] + str_components[1]

    return object_prefix


def _get_update_variables(ds_filepath: xr.Dataset, variables: List[str]) -> List[str]:
    """
    Get the variables to update.

    Parameters
    ----------
    ds_filepath
        Filepath to the dataset.
    variables
        List of variables to update. If None, all variables will be updated, by default None.

    Returns
    -------
    List[str]
        The list of variables to update.
    """
    variables = variables or [
        var for var in ds_filepath.variables if var not in ds_filepath.coords
    ]
    return variables


def _update_data(
    ds_filepath: xr.Dataset,
    ds_obj_store: xr.Dataset,
    var: str,
    append_dim: str,
    mapper: Any,
) -> None:
    """
    Update the data in the object store.

    Parameters
    ----------
    ds_filepath
        Filepath to the local dataset.
    ds_obj_store
        Dataset in the object store.
    var
        Variable to be updated.
    append_dim
        Name of the append dimension.
    mapper
        Object store mapper.
    """

    try:
        check_duplicates(ds_filepath, ds_obj_store, append_dim)
    except DuplicatedAppendDimValue:
        logging.info("Updating %s", mapper.root)
        # Define region to write to
        dupl = np.where(np.isin(ds_obj_store[append_dim], ds_filepath[append_dim]))
        dupl_max = np.max(dupl) + 1
        dupl_min = np.min(dupl)
        region = {append_dim: slice(dupl_min, dupl_max, None)}

        # Write to zarr
        vars_to_drop = [
            var
            for var in ds_filepath.variables
            if not any(dim in region.keys() for dim in ds_filepath[var].dims)
        ]
        ds_filepath = ds_filepath.drop_vars(vars_to_drop)
        ds_filepath[var].to_zarr(mapper, mode="r+", region=region)
        logging.info("Updated %s", mapper.root)

        return

    logging.info("Skipping %s because region not found in object store", mapper.root)

@retry_strategy
def _send_variable(
    ds_filepath: xr.Dataset,
    obj_store: ObjectStoreS3,
    var: str,
    bucket: str,
    object_prefix: str,
    append_dim: str,
) -> None:
    """
    Send a single variable to the object store.

    Parameters
    ----------
    ds_filepath
        Filepath to the local dataset.
    obj_store
        Object store.
    var
        Variable to be sent.
    bucket
        Name of the bucket in the object store.
    object_prefix
        Prefix to be added to the object names in the object store.
    append_dim
        Name of the append dimension.
    """
    check_variable_exists(ds_filepath, var)

    dest = f"{bucket}/{object_prefix}/{var}.zarr"
    mapper = obj_store.get_mapper(dest)

    try:
        check_destination_exists(obj_store, dest)

        if append_dim not in ds_filepath[var].dims:
            logging.info(
                "Skipping %s because %s is not in the dimensions of %s",
                dest,
                append_dim,
                var
            )
            return

        logging.info("Appending to %s along the %s dimension", dest, append_dim)

        try:
            ds_obj_store = xr.open_zarr(mapper)
            check_duplicates(ds_filepath, ds_obj_store, append_dim)
            # Reproject the dataset to the expected projection
            reprojected_ds_filepath_var = _reproject_ds(ds_filepath, var)

            # Calculate expected size, variables, chunks and checksum
            reprojected_ds_filepath_var = _calculate_metadata(ds_obj_store,
                                              reprojected_ds_filepath_var,
                                              var,
                                              append_dim)

            # Apply custom chunking if the dimensions are present
<<<<<<< HEAD
            custom_chunking = True
            if custom_chunking:
                if all(dim in reprojected_ds_filepath_var.dims for dim in ['x', 'y', 'time_counter']):
                    chunking = {'x': 100, 'y': 100, 'time_counter': 1}
                    reprojected_ds_filepath_var = reprojected_ds_filepath_var.chunk(chunking)
=======
            if all(dim in reprojected_ds_filepath_var.dims for dim in ['x', 'y', 'time_counter']):
                chunking = {'x': 100, 'y': 100, 'time_counter': 1}
                reprojected_ds_filepath_var = reprojected_ds_filepath_var.chunk(chunking)
>>>>>>> 1808c475

            # Append the variable to the object store
            reprojected_ds_filepath_var.to_zarr(mapper, mode="a", append_dim=append_dim)

        except DuplicatedAppendDimValue:
            logging.info(
                "Skipping %s due to duplicate values in the append dimension",
                dest
            )
            return
        except KeyError:
            logging.info(
                "Skipping %s due to no %s on data dimensions", dest, append_dim
                )
            return

        # Check data integrity
        try:
            logging.info("Checking data integrity for %s", dest)
            check_data_integrity(mapper, var, append_dim, reprojected_ds_filepath_var)
            logging.info("Data integrity check passed for %s", dest)
        except (ExpectedAttrsNotFound, DimensionMismatch, CheckSumMismatch) as error:
            if isinstance(error, ExpectedAttrsNotFound):
                error_msg = "missing expected attributes in the metadata"
            elif isinstance(error, DimensionMismatch):
                error_msg = "dimension mismatch"
            elif isinstance(error, CheckSumMismatch):
                error_msg = "checksum mismatch"

            if append_dim not in list(ds_filepath[var].sizes):
                logging.warning(
                    "Error found while trying to update file %s: %s. Error: %s",
                    dest,
                    error_msg,
                    error
                )
            else:
                logging.warning(
                    "Error found while trying to update file %s with time value of %s: %s. Error: %s",
                    dest,
                    ds_filepath[var].time_counter.values[0],
                    error_msg,
                    error
                )

            logging.warning(
                "Object store object %s will be rolled back to previous version",
                dest
            )
            rollback_object(obj_store, bucket, object_prefix, var, append_dim)

    except FileNotFoundError:
        logging.info("Creating %s", dest)
        reprojected_ds_filepath_var = _reproject_ds(ds_filepath, var)

        # Calculate expected size, variables, chunks and checksum
        reprojected_ds_filepath_var = _calculate_metadata(xr.Dataset(),
                                            reprojected_ds_filepath_var,
                                            var,
                                            append_dim)

        # Append the variable to the object store
        reprojected_ds_filepath_var.to_zarr(mapper, mode="a")

def _reproject_ds(ds_filepath: xr.Dataset, var: str) -> xr.Dataset:
    """
    Reproject the dataset to the expected projection.

    Parameters
    ----------
    ds_filepath : xr.Dataset
        The dataset to be reprojected.
    var : str
        The name of the variable to be reprojected.

    Returns
    -------
    xr.Dataset
        The reprojected dataset.
    """
    da_filepath = ds_filepath[var]


    list_dim = list(da_filepath.sizes)
    # logging.info("List dim: %s", list_dim)
    if 'y' not in list_dim:
        combined_ds = xr.Dataset({var: da_filepath})
        return combined_ds

    index_of_y = list_dim.index('y')
    index_of_x = list_dim.index('x')    


    standard_name = da_filepath.attrs.get('standard_name', None)
    if standard_name:
        da_filepath.attrs['standard_name'] = None
    units = da_filepath.attrs.get('units', None)
    if units:
        da_filepath.attrs['units'] = None

    cube = da_filepath.to_iris()
    for coord in cube.aux_coords:
        if coord.standard_name == 'latitude':
            cube.remove_coord('latitude')
            latitude = iris.coords.AuxCoord(
                da_filepath['nav_lat'].values,
                standard_name='latitude',
                units='degrees')
            cube.add_aux_coord(latitude, (index_of_y, index_of_x))

        if coord.standard_name == 'longitude':
            cube.remove_coord('longitude')
            longitude = iris.coords.AuxCoord(
                da_filepath['nav_lon'].values,
                standard_name='longitude',
                units='degrees')
            cube.add_aux_coord(longitude, (index_of_y, index_of_x))

    if units:
        try:
            cube.units = cf_units.Unit(units)
            logging.info("Setting units to: %s", units)
        except:
            logging.info("Warning: No units found. Setting units to 'None'")
            cube.units = cf_units.Unit(None)
    if standard_name:
        try:
            cube.standard_name = standard_name
            logging.info("Setting standard_name to correct value: %s", standard_name)
        except ValueError:
            logging.info("Warning: Standard Name is not valid. Set long name instead to %s", standard_name)
            cube.long_name = standard_name

    target_projection = ccrs.PlateCarree()
    # try:
    projected_cube = iris.analysis.cartography.project(
        cube,
        target_projection,
        nx=da_filepath.shape[index_of_x],
        ny=da_filepath.shape[index_of_y])
    # except ValueError as e:
    #     print("Error during projection:", e)
    #     return
    data_da = xr.DataArray.from_iris(projected_cube[0])
    data_da = data_da.sortby('projection_x_coordinate')
    data_da = data_da.sortby('projection_y_coordinate', ascending=False)
    data_da = data_da.rename({'projection_y_coordinate': 'y', 'projection_x_coordinate': 'x'})
    data_da = data_da.where(data_da != 0.0, np.nan)
    # combined_ds = da_filepath.copy()
    combined_ds = xr.Dataset({var: da_filepath})
    combined_ds[f'projected_{var}'] = (data_da.dims, data_da.values)
    combined_ds = combined_ds.assign_coords({'projected_x': (data_da.x.dims, data_da.x.values)})
    combined_ds = combined_ds.assign_coords({'projected_y': (data_da.y.dims, data_da.y.values)})
    return combined_ds

def _calculate_metadata(ds_obj_store: xr.Dataset,
                        ds_filepath: xr.Dataset,
                        var: str,
                        append_dim: str) -> xr.Dataset:
    """
    Calculate metadata for the dataset.

    Parameters
    ----------
    ds_obj_store : xr.Dataset
        The dataset to which the variable will be appended.
    ds_filepath : xr.Dataset
        The dataset that will be appended.
    var : str
        The name of the variable being appended.
    append_dim : str
        The name of the dimension along which the variable is being appended.

    Returns
    -------
    xr.Dataset
        The dataset with the calculated metadata.
    """

    # Calculate expected size for the dimension
    expected_size = _calculate_expected_dimension_size(ds_obj_store, ds_filepath, append_dim)
    for dim, size in expected_size.items():
        ds_filepath[dim].attrs['expected_size'] = size

    # Calculate expected variables and coords for the dataset
    expected_variables = list(set(list(ds_obj_store.keys()) + list(ds_filepath.keys())))
    expected_coords = list(set(list(ds_obj_store.coords) + list(ds_obj_store.coords)))
    ds_filepath.attrs['expected_variables'] = expected_variables
    ds_filepath.attrs['expected_coords'] = expected_coords

    # Calculate checksum for the variable
    data_bytes = ds_filepath[var].values.tobytes()
    expected_checksum = np.frombuffer(data_bytes, dtype=np.uint32).sum()
    if 'y' in list(ds_filepath.sizes):
        data_bytes_reprojected = ds_filepath[f"projected_{var}"].values.tobytes()
        expected_checksum += np.frombuffer(data_bytes_reprojected, dtype=np.uint32).sum()

    if append_dim in list(ds_filepath[var].sizes):
        ds_filepath.attrs[
            f'expected_checksum_{ds_filepath[var].time_counter.values[0]}'] = expected_checksum
    else:
        ds_filepath.attrs[
            f'expected_checksum_{var}'] = expected_checksum
        
    return ds_filepath


def _calculate_expected_dimension_size(ds_obj_store: xr.Dataset,
                                       ds_filepath: xr.Dataset,
                                       append_dim: str) -> int:
    """
    Calculate the expected size for the specified dimension based on the current
    dataset and variable.

    Parameters
    ----------
    ds_obj_store : xr.Dataset
        The dataset to which the variable will be appended.
    ds_filepath : xr.Dataset
        The dataset that will be appended.
    append_dim : str
        The name of the dimension along which the variable is being appended.

    Returns
    -------
    int
        The expected size for the specified dimension.
    """
    expected_size = {}
    for dim, _ in ds_filepath.sizes.items():
        if dim == append_dim:
            if not ds_obj_store.sizes.get(dim):
                current_size = 0
            else:
                current_size = len(ds_obj_store[dim])
            append_size = len(ds_filepath[dim])
            expected_size[dim] = current_size + append_size
        else:
            expected_size[dim] = len(ds_filepath[dim])

    return expected_size

def rollback_object(obj_store: ObjectStoreS3,
                    bucket: str,
                    object_prefix: str,
                    var: str,
                    append_dim: str) -> None:
    """
    Rolls back the Zarr object stored in the object store by removing the
    last appended dimension.

    Parameters
    ----------
    obj_store
        Object store instance.
    bucket
        Name of the bucket.
    object_prefix
        Prefix of the object.
    var
        Variable name.
    append_dim
        Name of the append dimension.
    """
    dest = f"{bucket}/{object_prefix}/{var}.zarr"
    mapper = obj_store.get_mapper(dest)
    zarr_group = zarr.open(mapper, mode='a')
    for group in zarr_group:
        zarr_array = zarr_group[group]
        original_shape = zarr_array.shape
        if append_dim in zarr_array.attrs['_ARRAY_DIMENSIONS']:
            append_dim_index = zarr_array.attrs['_ARRAY_DIMENSIONS'].index(append_dim)
            new_shape = list(original_shape)
            new_shape[append_dim_index] -= 1
            zarr_array.attrs['_ARRAY_DIMENSIONS'] = zarr_array.attrs['_ARRAY_DIMENSIONS']
            zarr_array.resize(tuple(new_shape))
    zarr.consolidate_metadata(mapper)
    zarr_group.store.close()

    logging.info("Object store object %s rolled back successfully.", dest)

def _send_data_to_store(
    obj_store: ObjectStoreS3,
    bucket: str,
    ds_filepath: xr.Dataset,
    object_prefix: str,
    variables: List[str],
    append_dim: str,
    send_vars_indep: bool,
    client: Client,
    to_zarr_kwargs: dict,
) -> None:
    """
    Send data to the object store.

    Parameters
    ----------
    obj_store
        Object store to be used.
    bucket
        Name of the bucket in the object store.
    ds_filepath
        Dataset to be sent.
    object_prefix
        Prefix to be added to the object names in the object store.
    variables
        List of variables to send. If None, all variables will be sent.
    append_dim
        Name of the append dimension.
    send_vars_indep
        Whether to send variables as separate objects.
    client
        Dask client.
    to_zarr_kwargs
        Additional keyword arguments passed to xr.Dataset.to_zarr(), by default None.
    """
    #TODO: Add support for parallel sending
    #TODO: Add support for zarr metadata
    
    # See https://stackoverflow.com/questions/66769922/concurrently-write-xarray-datasets-to-zarr-how-to-efficiently-scale-with-dask
    if send_vars_indep:
        variables = _get_update_variables(ds_filepath, variables)

        if client:
            futures = []
            for var in variables:

                logging.info(f"XXXX_ {var} _XXXXXX_ {list(ds_filepath[var].sizes)}")

                futures.append(
                    client.submit(
                        _send_variable,
                        ds_filepath,
                        obj_store,
                        var,
                        bucket,
                        object_prefix,
                        append_dim,
                    )
                )
            client.gather(futures)
        else:
            for var in variables:
                _send_variable(
                    ds_filepath, obj_store, var, bucket, object_prefix, append_dim
                )

    else:
        dest = f"{bucket}/{object_prefix}.zarr"
        mapper = obj_store.get_mapper(dest)

        try:
            check_destination_exists(obj_store, dest)
            logging.info("Appending to %s along the %s dimension", dest, append_dim)

            try:
                ds_obj_store = xr.open_zarr(mapper)
                check_duplicates(ds_filepath, ds_obj_store, append_dim)
                ds_filepath.to_zarr(mapper, mode="a", append_dim=append_dim)
            except DuplicatedAppendDimValue:
                logging.info(
                    "Skipping %s due to duplicate values in the append dimension", dest
                    )
            except KeyError:
                logging.info(
                    "Skipping %s due to no %s on data dimensions", dest, append_dim
                    )


        except FileNotFoundError:
            logging.info("Creating %s", dest)
            ds_filepath.to_zarr(mapper, mode="w")


def get_files(
    bucket: str,
    store_credentials_json: str,
) -> List[str]:
    """
    Get the list of files in the bucket.

    Parameters
    ----------
    bucket
        Bucket name.
    store_credentials_json
        Path to the JSON file containing the credentials for the Object Store.#

    Returns
    -------
    List[str]
        List of files in the bucket.
    """
    obj_store = ObjectStoreS3(anon=False,
                              store_credentials_json=store_credentials_json)
    logging.info("Getting list of files in bucket '%s'", bucket)
    for file in obj_store.ls(f"{bucket}"):
        logging.info(file)
    return obj_store.ls(f"{bucket}")
<|MERGE_RESOLUTION|>--- conflicted
+++ resolved
@@ -314,17 +314,12 @@
                                               append_dim)
 
             # Apply custom chunking if the dimensions are present
-<<<<<<< HEAD
+
             custom_chunking = True
             if custom_chunking:
                 if all(dim in reprojected_ds_filepath_var.dims for dim in ['x', 'y', 'time_counter']):
                     chunking = {'x': 100, 'y': 100, 'time_counter': 1}
                     reprojected_ds_filepath_var = reprojected_ds_filepath_var.chunk(chunking)
-=======
-            if all(dim in reprojected_ds_filepath_var.dims for dim in ['x', 'y', 'time_counter']):
-                chunking = {'x': 100, 'y': 100, 'time_counter': 1}
-                reprojected_ds_filepath_var = reprojected_ds_filepath_var.chunk(chunking)
->>>>>>> 1808c475
 
             # Append the variable to the object store
             reprojected_ds_filepath_var.to_zarr(mapper, mode="a", append_dim=append_dim)
